--- conflicted
+++ resolved
@@ -58,12 +58,8 @@
     "husky": "^9.1.7",
     "jsdom": "^26.1.0",
     "lint-staged": "^16.1.2",
-<<<<<<< HEAD
-    "prettier": "^3.5.3",
+    "prettier": "^3.6.0",
     "rimraf": "^6.0.1",
-=======
-    "prettier": "^3.6.0",
->>>>>>> 6e7ffc0d
     "typescript": "^5.8.3",
     "vitest": "^3.2.4"
   },
